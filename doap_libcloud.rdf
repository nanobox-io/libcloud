--- conflicted
+++ resolved
@@ -371,8 +371,6 @@
         <revision>v2.2.0</revision>
       </Version>
   </release>
-<<<<<<< HEAD
-=======
   <release>
       <Version>
         <name>2.2.1</name>
@@ -380,8 +378,7 @@
         <revision>v2.2.1</revision>
       </Version>
   </release>
->>>>>>> 0afdda28
-    <repository>
+  <repository>
       <SVNRepository>
         <location rdf:resource="https://svn.apache.org/repos/asf/libcloud/trunk/"/>
         <browse rdf:resource="https://svn.apache.org/viewvc/libcloud/trunk/"/>
